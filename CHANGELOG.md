--- conflicted
+++ resolved
@@ -1,6 +1,5 @@
 # Lotus changelog
 
-<<<<<<< HEAD
 # 1.11.0-rc2 / 2021-07-02
 
 This is the second release candidate for the optional Lotus v1.11.0 release that introduces several months of bugfixes 
@@ -8,13 +7,7 @@
 
 - github.com/filecoin-project/lotus:
   - update changelog and bump version to v1.11.0-rc2
-=======
-# 1.11.0-rc1 / 2021-06-28
-
-This is the first release candidate for the optional Lotus v1.11.0 release that introduces several months of bugfixes and feature development. 
-
-- github.com/filecoin-project/lotus:
->>>>>>> 947c86bd
+
   - Lotus version 1.11.0
   - gateway: Add support for Version method ([filecoin-project/lotus#6618](https://github.com/filecoin-project/lotus/pull/6618))
   - Miner SimultaneousTransfers config ([filecoin-project/lotus#6612](https://github.com/filecoin-project/lotus/pull/6612))
@@ -207,11 +200,7 @@
 | chadwick2143 | 3 | +739/-1 | 4 |
 | Peter Rabbitson | 21 | +487/-164 | 36 |
 | hannahhoward | 5 | +544/-5 | 19 |
-<<<<<<< HEAD
 | Jennifer Wang | 9 | +241/-174 | 19 |
-=======
-| Jennifer Wang | 8 | +206/-172 | 17 |
->>>>>>> 947c86bd
 | frrist | 1 | +137/-88 | 7 |
 | Travis Person | 3 | +175/-6 | 7 |
 | Alex Wade | 1 | +48/-129 | 1 |
@@ -234,7 +223,6 @@
 | Jack Yao | 1 | +1/-1 | 1 |
 | IPFSUnion | 1 | +1/-1 | 1 |
 
-<<<<<<< HEAD
 # 1.10.1-rc1 / 2021-07-02
 
 This is an optional, but **highly recommended** release of Lotus that have many bug fixes and improvements based on the feedbacks we got from the community since HyperDrive.
@@ -267,8 +255,6 @@
 | zhoutian527 | 1 | +2/-2 | 1 |
 | Peter Rabbitson | 1 | +1/-1 | 1 |
 
-=======
->>>>>>> 947c86bd
 # 1.10.0 / 2021-06-23
 
 This is a mandatory release of Lotus that introduces Filecoin network v13, codenamed the HyperDrive upgrade. The
