--- conflicted
+++ resolved
@@ -172,7 +172,11 @@
 			Value: true,
 		},
 		&cli.BoolFlag{
-<<<<<<< HEAD
+			Name:  "regen-sector-key",
+			Usage: "enable regen sector key",
+			Value: true,
+		},
+		&cli.BoolFlag{
 			Name:  "windowpost",
 			Usage: "enable window post",
 			Value: false,
@@ -182,11 +186,6 @@
 			Name:  "winningpost",
 			Usage: "enable winning post",
 			Value: false,
-=======
-			Name:  "regen-sector-key",
-			Usage: "enable regen sector key",
-			Value: true,
->>>>>>> c1926377
 		},
 		&cli.IntFlag{
 			Name:  "parallel-fetch-limit",
@@ -276,7 +275,6 @@
 
 		var taskTypes []sealtasks.TaskType
 
-<<<<<<< HEAD
 		exclusiveSet := false
 		if cctx.Bool("windowpost") {
 			exclusiveSet = true
@@ -288,11 +286,8 @@
 		}
 
 		if !exclusiveSet {
-			taskTypes = append(taskTypes, sealtasks.TTFetch, sealtasks.TTCommit1, sealtasks.TTProveReplicaUpdate1, sealtasks.TTFinalize)
-		}
-=======
-		taskTypes = append(taskTypes, sealtasks.TTFetch, sealtasks.TTCommit1, sealtasks.TTProveReplicaUpdate1, sealtasks.TTFinalize, sealtasks.TTFinalizeReplicaUpdate)
->>>>>>> c1926377
+			taskTypes = append(taskTypes, sealtasks.TTFetch, sealtasks.TTCommit1, sealtasks.TTProveReplicaUpdate1, sealtasks.TTFinalize, sealtasks.TTFinalizeReplicaUpdate)
+		}
 
 		if cctx.Bool("addpiece") {
 			taskTypes = append(taskTypes, sealtasks.TTAddPiece)
