--- conflicted
+++ resolved
@@ -59,11 +59,7 @@
 
 // NewMiner instantiates a miner with a concrete WinningPoStProver and a miner
 // address (which can be different from the worker's address).
-<<<<<<< HEAD
 func NewMiner(api v1api.FullNode, epp gen.WinningPoStProver, addr address.Address, sf *slashfilter.SlashFilter, j journal.Journal) *Miner {
-=======
-func NewMiner(api api.FullNode, epp gen.WinningPoStProver, addr address.Address, sf *slashfilter.SlashFilter, j journal.Journal) *Miner {
->>>>>>> 3ac33961
 	arc, err := lru.NewARC(10000)
 	if err != nil {
 		panic(err)
