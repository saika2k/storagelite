package state

import (
	"context"
	"fmt"
	"io"
	"log"

	"github.com/filecoin-project/go-address"
	"github.com/filecoin-project/go-state-types/abi"
	"github.com/filecoin-project/lotus/api"
	"github.com/filecoin-project/lotus/chain/actors/builtin"
	init_ "github.com/filecoin-project/lotus/chain/actors/builtin/init"
	"github.com/filecoin-project/lotus/chain/state"
	"github.com/filecoin-project/lotus/chain/types"
	"github.com/filecoin-project/lotus/chain/vm"

<<<<<<< HEAD
	"github.com/filecoin-project/specs-actors/actors/builtin"
	init_ "github.com/filecoin-project/specs-actors/actors/builtin/init"
	"github.com/filecoin-project/specs-actors/actors/util/adt"
	"github.com/filecoin-project/lotus/chain/state"

=======
>>>>>>> 9a0d5cd7
	"github.com/ipfs/go-cid"
	"github.com/ipfs/go-ipld-format"
	"github.com/ipld/go-car"
	cbg "github.com/whyrusleeping/cbor-gen"
)

// Surgeon is an object used to fetch and manipulate state.
type Surgeon struct {
	ctx    context.Context
	api    api.FullNode
	stores *Stores
}

// NewSurgeon returns a state surgeon, an object used to fetch and manipulate
// state.
func NewSurgeon(ctx context.Context, api api.FullNode, stores *Stores) *Surgeon {
	return &Surgeon{
		ctx:    ctx,
		api:    api,
		stores: stores,
	}
}

func (sg *Surgeon) GetStateTreeRootFromTipset(tsk types.TipSetKey) (cid.Cid, error) {
	ts, err := sg.api.ChainGetTipSet(sg.ctx, tsk)
	if err != nil {
		return cid.Undef, err
	}

	return ts.ParentState(), nil
}

// GetMaskedStateTree trims the state tree at the supplied tipset to contain
// only the state of the actors in the retain set. It also "dives" into some
// singleton system actors, like the init actor, to trim the state so as to
// compute a minimal state tree. In the future, thid method will dive into
// other system actors like the power actor and the market actor.
<<<<<<< HEAD
func (sg *Surgeon) GetMaskedStateTree(previousRoot cid.Cid, retain []address.Address) (cid.Cid, error) {
	stateMap := adt.MakeEmptyMap(sg.stores.ADTStore)

	initState, err := sg.loadInitActor(previousRoot)
=======
func (sg *Surgeon) GetMaskedStateTree(tsk types.TipSetKey, retain []address.Address) (cid.Cid, error) {
	// TODO: this will need to be parameterized on network version.
	stateTree, err := state.NewStateTree(sg.stores.CBORStore, builtin.Version0)
	if err != nil {
		return cid.Undef, err
	}

	initActor, initState, err := sg.loadInitActor(tsk)
>>>>>>> 9a0d5cd7
	if err != nil {
		return cid.Undef, err
	}

	resolved, err := sg.resolveAddresses(retain, initState)
	if err != nil {
		return cid.Undef, err
	}

	initState, err = sg.retainInitEntries(initState, retain)
	if err != nil {
		return cid.Undef, err
	}

	err = sg.saveInitActor(initActor, initState, stateTree)
	if err != nil {
		return cid.Undef, err
	}

<<<<<<< HEAD
	err = sg.pluckActorStates(previousRoot, resolved, stateMap)
=======
	err = sg.pluckActorStates(tsk, resolved, stateTree)
>>>>>>> 9a0d5cd7
	if err != nil {
		return cid.Undef, err
	}

	root, err := stateTree.Flush(sg.ctx)
	if err != nil {
		return cid.Undef, err
	}

	return root, nil
}

// GetAccessedActors identifies the actors that were accessed during the
// execution of a message.
func (sg *Surgeon) GetAccessedActors(ctx context.Context, a api.FullNode, mid cid.Cid) ([]address.Address, error) {
	log.Printf("calculating accessed actors during execution of message: %s", mid)
	msgInfo, err := a.StateSearchMsg(ctx, mid)
	if err != nil {
		return nil, err
	}
	if msgInfo == nil {
		return nil, fmt.Errorf("message info is nil")
	}

	msgObj, err := a.ChainGetMessage(ctx, mid)
	if err != nil {
		return nil, err
	}

	ts, err := a.ChainGetTipSet(ctx, msgInfo.TipSet)
	if err != nil {
		return nil, err
	}

	trace, err := a.StateCall(ctx, msgObj, ts.Parents())
	if err != nil {
		return nil, fmt.Errorf("could not replay msg: %w", err)
	}

	accessed := make(map[address.Address]struct{})
	var recur func(trace *types.ExecutionTrace)
	recur = func(trace *types.ExecutionTrace) {
		accessed[trace.Msg.To] = struct{}{}
		accessed[trace.Msg.From] = struct{}{}
		for _, s := range trace.Subcalls {
			recur(&s)
		}
	}

	recur(&trace.ExecutionTrace)

	ret := make([]address.Address, 0, len(accessed))
	for k := range accessed {
		ret = append(ret, k)
	}

	return ret, nil
}

// WriteCAR recursively writes the tree referenced by the root as a CAR into the
// supplied io.Writer.
func (sg *Surgeon) WriteCAR(w io.Writer, roots ...cid.Cid) error {
	carWalkFn := func(nd format.Node) (out []*format.Link, err error) {
		for _, link := range nd.Links() {
			if link.Cid.Prefix().Codec == cid.FilCommitmentSealed || link.Cid.Prefix().Codec == cid.FilCommitmentUnsealed {
				continue
			}
			out = append(out, link)
		}
		return out, nil
	}
	return car.WriteCarWithWalker(sg.ctx, sg.stores.DAGService, roots, w, carWalkFn)
}

// pluckActorStates plucks the state from the supplied actors at the given
// tipset, and places it into the supplied state map.
<<<<<<< HEAD
func (sg *Surgeon) pluckActorStates(stateRoot cid.Cid, pluck []address.Address, stateMap *adt.Map) error {
	st, err := state.LoadStateTree(sg.stores.CBORStore, stateRoot)
	if err != nil {
		return err
	}

=======
func (sg *Surgeon) pluckActorStates(tsk types.TipSetKey, pluck []address.Address, stateTree *state.StateTree) error {
>>>>>>> 9a0d5cd7
	for _, a := range pluck {
		actor, err := st.GetActor(a)
		if err != nil {
			continue
			//return fmt.Errorf("get actor %s failed: %w", a, err)
		}

<<<<<<< HEAD
		err = stateMap.Put(abi.AddrKey(a), actor)
=======
		err = stateTree.SetActor(a, actor)
>>>>>>> 9a0d5cd7
		if err != nil {
			return err
		}

		// recursive copy of the actor state so we can
		err = vm.Copy(sg.stores.Blockstore, sg.stores.Blockstore, actor.Head)
		if err != nil {
			return err
		}

		actorState, err := sg.api.ChainReadObj(sg.ctx, actor.Head)
		if err != nil {
			return err
		}

		cid, err := sg.stores.CBORStore.Put(sg.ctx, &cbg.Deferred{Raw: actorState})
		if err != nil {
			return err
		}

		if cid != actor.Head {
			panic("mismatched cids")
		}
	}

	return nil
}

// saveInitActor saves the state of the init actor to the provided state map.
func (sg *Surgeon) saveInitActor(initActor *types.Actor, initState init_.State, stateMap *state.StateTree) error {
	log.Printf("saving init actor into state tree")

	// Store the state of the init actor.
	cid, err := sg.stores.CBORStore.Put(sg.ctx, initState)
	if err != nil {
		return err
	}
	actor := *initActor
	actor.Head = cid

<<<<<<< HEAD
	err = stateMap.Put(abi.AddrKey(builtin.InitActorAddr), actor)
=======
	err = stateMap.SetActor(init_.Address, &actor)
>>>>>>> 9a0d5cd7
	if err != nil {
		return err
	}

	cid, _ = stateMap.Flush(sg.ctx)
	log.Printf("saved init actor into state tree; new root: %s", cid)
	return nil
}

// retainInitEntries takes an old init actor state, and retains only the
// entries in the retain set, returning a new init actor state.
func (sg *Surgeon) retainInitEntries(s init_.State, retain []address.Address) (init_.State, error) {
	log.Printf("retaining init actor entries for addresses: %v", retain)

	// TODO: The simplest approach would be to just add a "remove" method
	// (as below) to the init actor abstraction. However, I'm not sure if we
	// even _want_ this code. From what I can tell, lotus never removes
	// address in the init actor, even if the underlying actor disappears.

<<<<<<< HEAD
	newAddrs := adt.MakeEmptyMap(sg.stores.ADTStore)
	for _, r := range retain {
		var d cbg.Deferred
		if _, err := oldAddrs.Get(abi.AddrKey(r), &d); err != nil {
			return nil, err
		}
		if d.Raw != nil {
			if err := newAddrs.Put(abi.AddrKey(r), &d); err != nil {
				return nil, err
			}
=======
	/*
		toRetain := make(map[address.Address]struct{}, len(retain))
		for _, a := range retain {
			if a.Protocol() == address.ID {
				// skip over ID addresses; they don't need a mapping in the init actor.
				continue
			}
			toRetain[a] = struct{}{}
		}

		var toRemove []abi.ActorID
		if err := s.ForEachActor(func(id abi.ActorID, address address.Address) error {
			if _, found := toRetain[address]; found {
				return nil
			}
			toRemove = append(toRemove, id)
			return nil
		}); err != nil {
			return nil, err
		}
		// TODO: this function doesn't exist yet vvv
		if err := s.Remove(toRemove...); err != nil {
			return nil, err
>>>>>>> 9a0d5cd7
		}
	*/

	log.Printf("new init actor state: %+v", s)
	return s, nil
}

// resolveAddresses resolved the requested addresses from the provided
// InitActor state, returning a slice of length len(orig), where each index
// contains the resolved address.
func (sg *Surgeon) resolveAddresses(orig []address.Address, ist init_.State) (ret []address.Address, err error) {
	log.Printf("resolving addresses: %v", orig)

	ret = make([]address.Address, len(orig))
	for i, addr := range orig {
		resolved, found, err := ist.ResolveAddress(addr)
		if err != nil {
			return nil, err
		}
		if !found {
			return nil, fmt.Errorf("address not found: %s", addr)
		}
		ret[i] = resolved
	}

	log.Printf("resolved addresses: %v", ret)
	return ret, nil
}

// loadInitActor loads the init actor state from a given tipset.
<<<<<<< HEAD
func (sg *Surgeon) loadInitActor(stateRoot cid.Cid) (initState *init_.State, err error) {
	log.Printf("loading the init actor for root: %s", stateRoot)

	st, err := state.LoadStateTree(sg.stores.CBORStore, stateRoot)
	if err != nil {
		return initState, err
	}

	//sg.api.StateGetActor(sg.ctx, builtin.InitActorAddr, tsk)
	actor, err := st.GetActor(builtin.InitActorAddr)
	if err != nil {
		return initState, err
	}

	actorState, err := sg.api.ChainReadObj(sg.ctx, actor.Head)
=======
func (sg *Surgeon) loadInitActor(tsk types.TipSetKey) (actor *types.Actor, initState init_.State, err error) {
	log.Printf("loading the init actor for tipset: %s", tsk)

	actor, err = sg.api.StateGetActor(sg.ctx, init_.Address, tsk)
>>>>>>> 9a0d5cd7
	if err != nil {
		return nil, nil, err
	}

	initState, err = init_.Load(sg.stores.ADTStore, actor)
	if err != nil {
		return nil, nil, err
	}

	log.Printf("loaded init actor state: %+v", initState)

	return actor, initState, nil
}<|MERGE_RESOLUTION|>--- conflicted
+++ resolved
@@ -15,14 +15,6 @@
 	"github.com/filecoin-project/lotus/chain/types"
 	"github.com/filecoin-project/lotus/chain/vm"
 
-<<<<<<< HEAD
-	"github.com/filecoin-project/specs-actors/actors/builtin"
-	init_ "github.com/filecoin-project/specs-actors/actors/builtin/init"
-	"github.com/filecoin-project/specs-actors/actors/util/adt"
-	"github.com/filecoin-project/lotus/chain/state"
-
-=======
->>>>>>> 9a0d5cd7
 	"github.com/ipfs/go-cid"
 	"github.com/ipfs/go-ipld-format"
 	"github.com/ipld/go-car"
@@ -60,21 +52,14 @@
 // singleton system actors, like the init actor, to trim the state so as to
 // compute a minimal state tree. In the future, thid method will dive into
 // other system actors like the power actor and the market actor.
-<<<<<<< HEAD
 func (sg *Surgeon) GetMaskedStateTree(previousRoot cid.Cid, retain []address.Address) (cid.Cid, error) {
-	stateMap := adt.MakeEmptyMap(sg.stores.ADTStore)
-
-	initState, err := sg.loadInitActor(previousRoot)
-=======
-func (sg *Surgeon) GetMaskedStateTree(tsk types.TipSetKey, retain []address.Address) (cid.Cid, error) {
 	// TODO: this will need to be parameterized on network version.
 	stateTree, err := state.NewStateTree(sg.stores.CBORStore, builtin.Version0)
 	if err != nil {
 		return cid.Undef, err
 	}
 
-	initActor, initState, err := sg.loadInitActor(tsk)
->>>>>>> 9a0d5cd7
+	initActor, initState, err := sg.loadInitActor(previousRoot)
 	if err != nil {
 		return cid.Undef, err
 	}
@@ -84,7 +69,7 @@
 		return cid.Undef, err
 	}
 
-	initState, err = sg.retainInitEntries(initState, retain)
+	err = sg.retainInitEntries(initState, retain)
 	if err != nil {
 		return cid.Undef, err
 	}
@@ -94,11 +79,7 @@
 		return cid.Undef, err
 	}
 
-<<<<<<< HEAD
-	err = sg.pluckActorStates(previousRoot, resolved, stateMap)
-=======
-	err = sg.pluckActorStates(tsk, resolved, stateTree)
->>>>>>> 9a0d5cd7
+	err = sg.pluckActorStates(previousRoot, resolved, stateTree)
 	if err != nil {
 		return cid.Undef, err
 	}
@@ -175,16 +156,7 @@
 
 // pluckActorStates plucks the state from the supplied actors at the given
 // tipset, and places it into the supplied state map.
-<<<<<<< HEAD
-func (sg *Surgeon) pluckActorStates(stateRoot cid.Cid, pluck []address.Address, stateMap *adt.Map) error {
-	st, err := state.LoadStateTree(sg.stores.CBORStore, stateRoot)
-	if err != nil {
-		return err
-	}
-
-=======
-func (sg *Surgeon) pluckActorStates(tsk types.TipSetKey, pluck []address.Address, stateTree *state.StateTree) error {
->>>>>>> 9a0d5cd7
+func (sg *Surgeon) pluckActorStates(stateRoot cid.Cid, pluck []address.Address, st *state.StateTree) error {
 	for _, a := range pluck {
 		actor, err := st.GetActor(a)
 		if err != nil {
@@ -192,11 +164,7 @@
 			//return fmt.Errorf("get actor %s failed: %w", a, err)
 		}
 
-<<<<<<< HEAD
-		err = stateMap.Put(abi.AddrKey(a), actor)
-=======
-		err = stateTree.SetActor(a, actor)
->>>>>>> 9a0d5cd7
+		err = st.SetActor(a, actor)
 		if err != nil {
 			return err
 		}
@@ -237,11 +205,7 @@
 	actor := *initActor
 	actor.Head = cid
 
-<<<<<<< HEAD
-	err = stateMap.Put(abi.AddrKey(builtin.InitActorAddr), actor)
-=======
 	err = stateMap.SetActor(init_.Address, &actor)
->>>>>>> 9a0d5cd7
 	if err != nil {
 		return err
 	}
@@ -253,55 +217,25 @@
 
 // retainInitEntries takes an old init actor state, and retains only the
 // entries in the retain set, returning a new init actor state.
-func (sg *Surgeon) retainInitEntries(s init_.State, retain []address.Address) (init_.State, error) {
+func (sg *Surgeon) retainInitEntries(state init_.State, retain []address.Address) error {
 	log.Printf("retaining init actor entries for addresses: %v", retain)
 
-	// TODO: The simplest approach would be to just add a "remove" method
-	// (as below) to the init actor abstraction. However, I'm not sure if we
-	// even _want_ this code. From what I can tell, lotus never removes
-	// address in the init actor, even if the underlying actor disappears.
-
-<<<<<<< HEAD
-	newAddrs := adt.MakeEmptyMap(sg.stores.ADTStore)
-	for _, r := range retain {
-		var d cbg.Deferred
-		if _, err := oldAddrs.Get(abi.AddrKey(r), &d); err != nil {
-			return nil, err
-		}
-		if d.Raw != nil {
-			if err := newAddrs.Put(abi.AddrKey(r), &d); err != nil {
-				return nil, err
-			}
-=======
-	/*
-		toRetain := make(map[address.Address]struct{}, len(retain))
-		for _, a := range retain {
-			if a.Protocol() == address.ID {
-				// skip over ID addresses; they don't need a mapping in the init actor.
-				continue
-			}
-			toRetain[a] = struct{}{}
-		}
-
-		var toRemove []abi.ActorID
-		if err := s.ForEachActor(func(id abi.ActorID, address address.Address) error {
-			if _, found := toRetain[address]; found {
-				return nil
-			}
-			toRemove = append(toRemove, id)
-			return nil
-		}); err != nil {
-			return nil, err
-		}
-		// TODO: this function doesn't exist yet vvv
-		if err := s.Remove(toRemove...); err != nil {
-			return nil, err
->>>>>>> 9a0d5cd7
-		}
-	*/
-
-	log.Printf("new init actor state: %+v", s)
-	return s, nil
+	m := make(map[address.Address]struct{}, len(retain))
+	for _, a := range retain {
+		m[a] = struct{}{}
+	}
+
+	var remove []address.Address
+	_ = state.ForEachActor(func(id abi.ActorID, address address.Address) error {
+		if _, ok := m[address]; !ok {
+			remove = append(remove, address)
+		}
+		return nil
+	})
+
+	err := state.Remove(remove...)
+	log.Printf("new init actor state: %+v", state)
+	return err
 }
 
 // resolveAddresses resolved the requested addresses from the provided
@@ -327,33 +261,20 @@
 }
 
 // loadInitActor loads the init actor state from a given tipset.
-<<<<<<< HEAD
-func (sg *Surgeon) loadInitActor(stateRoot cid.Cid) (initState *init_.State, err error) {
+func (sg *Surgeon) loadInitActor(stateRoot cid.Cid) (*types.Actor, init_.State, error) {
 	log.Printf("loading the init actor for root: %s", stateRoot)
 
 	st, err := state.LoadStateTree(sg.stores.CBORStore, stateRoot)
 	if err != nil {
-		return initState, err
-	}
-
-	//sg.api.StateGetActor(sg.ctx, builtin.InitActorAddr, tsk)
-	actor, err := st.GetActor(builtin.InitActorAddr)
-	if err != nil {
-		return initState, err
-	}
-
-	actorState, err := sg.api.ChainReadObj(sg.ctx, actor.Head)
-=======
-func (sg *Surgeon) loadInitActor(tsk types.TipSetKey) (actor *types.Actor, initState init_.State, err error) {
-	log.Printf("loading the init actor for tipset: %s", tsk)
-
-	actor, err = sg.api.StateGetActor(sg.ctx, init_.Address, tsk)
->>>>>>> 9a0d5cd7
-	if err != nil {
 		return nil, nil, err
 	}
 
-	initState, err = init_.Load(sg.stores.ADTStore, actor)
+	actor, err := st.GetActor(init_.Address)
+	if err != nil {
+		return nil, nil, err
+	}
+
+	initState, err := init_.Load(sg.stores.ADTStore, actor)
 	if err != nil {
 		return nil, nil, err
 	}
