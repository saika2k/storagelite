// +build !debug
// +build !2k
// +build !testground
// +build !calibnet
// +build !nerpanet
// +build !butterflynet

package build

import (
	"os"

	"github.com/filecoin-project/go-address"
	"github.com/filecoin-project/go-state-types/abi"
	builtin2 "github.com/filecoin-project/specs-actors/v2/actors/builtin"
)

var DrandSchedule = map[abi.ChainEpoch]DrandEnum{
	0:                  DrandIncentinet,
	UpgradeSmokeHeight: DrandMainnet,
}

const BootstrappersFile = "mainnet.pi"
const GenesisFile = "mainnet.car"

const UpgradeBreezeHeight = 41280

const BreezeGasTampingDuration = 120

const UpgradeSmokeHeight = 51000

const UpgradeIgnitionHeight = 94000
const UpgradeRefuelHeight = 130800

const UpgradeAssemblyHeight = 138720

const UpgradeTapeHeight = 140760

// This signals our tentative epoch for mainnet launch. Can make it later, but not earlier.
// Miners, clients, developers, custodians all need time to prepare.
// We still have upgrades and state changes to do, but can happen after signaling timing here.
const UpgradeLiftoffHeight = 148888

const UpgradeKumquatHeight = 170000

const UpgradeCalicoHeight = 265200
const UpgradePersianHeight = UpgradeCalicoHeight + (builtin2.EpochsInHour * 60)

const UpgradeOrangeHeight = 336458

// 2020-12-22T02:00:00Z
const UpgradeClausHeight = 343200

// 2021-03-04T00:00:30Z
<<<<<<< HEAD
const UpgradeTrustHeight = 550321
=======
const UpgradeActorsV3Height = 550321
>>>>>>> 62678325

// 2021-04-12T22:00:00Z
const UpgradeNorwegianHeight = 665280

// 2021-04-29T06:00:00Z
<<<<<<< HEAD
const UpgradeTurboHeight = 712320

// ???
var UpgradeHyperdriveHeight = abi.ChainEpoch(9999999)
=======
const UpgradeActorsV4Height = 712320
>>>>>>> 62678325

func init() {
	if os.Getenv("LOTUS_USE_TEST_ADDRESSES") != "1" {
		SetAddressNetwork(address.Mainnet)
	}

<<<<<<< HEAD
	if os.Getenv("LOTUS_DISABLE_HYPERDRIVE") == "1" {
		UpgradeHyperdriveHeight = math.MaxInt64
	}

=======
>>>>>>> 62678325
	Devnet = false

	BuildType = BuildMainnet
}

const BlockDelaySecs = uint64(builtin2.EpochDurationSeconds)

const PropagationDelaySecs = uint64(6)

// BootstrapPeerThreshold is the minimum number peers we need to track for a sync worker to start
const BootstrapPeerThreshold = 4

// we skip checks on message validity in this block to sidestep the zero-bls signature
var WhitelistedBlock = MustParseCid("bafy2bzaceapyg2uyzk7vueh3xccxkuwbz3nxewjyguoxvhx77malc2lzn2ybi")<|MERGE_RESOLUTION|>--- conflicted
+++ resolved
@@ -8,6 +8,7 @@
 package build
 
 import (
+	"math"
 	"os"
 
 	"github.com/filecoin-project/go-address"
@@ -52,37 +53,26 @@
 const UpgradeClausHeight = 343200
 
 // 2021-03-04T00:00:30Z
-<<<<<<< HEAD
 const UpgradeTrustHeight = 550321
-=======
-const UpgradeActorsV3Height = 550321
->>>>>>> 62678325
 
 // 2021-04-12T22:00:00Z
 const UpgradeNorwegianHeight = 665280
 
 // 2021-04-29T06:00:00Z
-<<<<<<< HEAD
 const UpgradeTurboHeight = 712320
 
 // ???
 var UpgradeHyperdriveHeight = abi.ChainEpoch(9999999)
-=======
-const UpgradeActorsV4Height = 712320
->>>>>>> 62678325
 
 func init() {
 	if os.Getenv("LOTUS_USE_TEST_ADDRESSES") != "1" {
 		SetAddressNetwork(address.Mainnet)
 	}
 
-<<<<<<< HEAD
 	if os.Getenv("LOTUS_DISABLE_HYPERDRIVE") == "1" {
 		UpgradeHyperdriveHeight = math.MaxInt64
 	}
 
-=======
->>>>>>> 62678325
 	Devnet = false
 
 	BuildType = BuildMainnet
