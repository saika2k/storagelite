--- conflicted
+++ resolved
@@ -802,99 +802,6 @@
 	return act.Balance, nil
 }
 
-<<<<<<< HEAD
-func (mp *MessagePool) PushWithNonce(ctx context.Context, addr address.Address, cb func(address.Address, uint64) (*types.SignedMessage, error)) (*types.SignedMessage, error) {
-	// serialize push access to reduce lock contention
-	mp.addSema <- struct{}{}
-	defer func() {
-		<-mp.addSema
-	}()
-
-	mp.curTsLk.Lock()
-	mp.lk.Lock()
-
-	curTs := mp.curTs
-
-	fromKey := addr
-	if fromKey.Protocol() == address.ID {
-		var err error
-		fromKey, err = mp.api.StateAccountKey(ctx, fromKey, mp.curTs)
-		if err != nil {
-			mp.lk.Unlock()
-			mp.curTsLk.Unlock()
-			return nil, xerrors.Errorf("resolving sender key: %w", err)
-		}
-	}
-
-	nonce, err := mp.getNonceLocked(fromKey, mp.curTs)
-	if err != nil {
-		mp.lk.Unlock()
-		mp.curTsLk.Unlock()
-		return nil, xerrors.Errorf("get nonce locked failed: %w", err)
-	}
-
-	// release the locks for signing
-	mp.lk.Unlock()
-	mp.curTsLk.Unlock()
-
-	msg, err := cb(fromKey, nonce)
-	if err != nil {
-		return nil, err
-	}
-
-	err = mp.checkMessage(msg)
-	if err != nil {
-		return nil, err
-	}
-
-	msgb, err := msg.Serialize()
-	if err != nil {
-		return nil, err
-	}
-
-	// reacquire the locks and check state for consistency
-	mp.curTsLk.Lock()
-	defer mp.curTsLk.Unlock()
-
-	if mp.curTs != curTs {
-		return nil, ErrTryAgain
-	}
-
-	mp.lk.Lock()
-	defer mp.lk.Unlock()
-
-	nonce2, err := mp.getNonceLocked(fromKey, mp.curTs)
-	if err != nil {
-		return nil, xerrors.Errorf("get nonce locked failed: %w", err)
-	}
-
-	if nonce2 != nonce {
-		return nil, ErrTryAgain
-	}
-
-	publish, err := mp.verifyMsgBeforeAdd(msg, curTs, true)
-	if err != nil {
-		return nil, err
-	}
-
-	if err := mp.checkBalance(msg, curTs); err != nil {
-		return nil, err
-	}
-
-	if err := mp.addLocked(msg, false, false); err != nil {
-		return nil, xerrors.Errorf("add locked failed: %w", err)
-	}
-	if err := mp.addLocal(msg, msgb); err != nil {
-		log.Errorf("addLocal failed: %+v", err)
-	}
-
-	if publish {
-		err = mp.api.PubSubPublish(build.MessagesTopic(mp.netName), msgb)
-	}
-
-	return msg, err
-}
-
 // this method is provided for the gateway to push messages.
 // differences from Push:
 //  - strict checks are enabled
@@ -939,8 +846,6 @@
 	return m.Cid(), err
 }
 
-=======
->>>>>>> efc1b24f
 func (mp *MessagePool) Remove(from address.Address, nonce uint64, applied bool) {
 	mp.lk.Lock()
 	defer mp.lk.Unlock()
