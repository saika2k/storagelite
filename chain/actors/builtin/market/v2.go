--- conflicted
+++ resolved
@@ -224,11 +224,8 @@
 
 func fromV2DealProposal(v2 market2.DealProposal) DealProposal {
 	return (DealProposal)(v2)
-<<<<<<< HEAD
-=======
 }
 
 func (s *state2) GetState() interface{} {
 	return &s.State
->>>>>>> 62678325
 }